--- conflicted
+++ resolved
@@ -193,15 +193,9 @@
         return cmd_output
 
     @staticmethod
-<<<<<<< HEAD
     def _run_leapp(cmd_args):
-        cmd = ["sudo", _LEAPP_TOOL]
+        cmd = [_LEAPP_TOOL]
         cmd.extend(cmd_args)
-=======
-    def _run_leapp(*args):
-        cmd = [_LEAPP_TOOL]
-        cmd.extend(args)
->>>>>>> 2789a0f2
         return _run_command(cmd, work_dir=str(_LEAPP_BIN_DIR), ignore_errors=False)
 
     @classmethod
